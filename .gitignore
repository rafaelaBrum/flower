--- conflicted
+++ resolved
@@ -4,20 +4,14 @@
 doc/source/api_documentation
 doc/source/_build
 flwr_logs
-<<<<<<< HEAD
-=======
 .cache
->>>>>>> 9cc383cd
 
 # Datasets
 cifar-10-python.tar.gz
 cifar-10-batches-py
-<<<<<<< HEAD
-=======
 
 # macOS
 .DS_Store
->>>>>>> 9cc383cd
 
 # Editor
 .vscode
