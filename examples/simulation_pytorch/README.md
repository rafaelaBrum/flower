--- conflicted
+++ resolved
@@ -1,19 +1,5 @@
 # example_simulation_ray
 
-<<<<<<< HEAD
-This code splits CIFAR-10 dataset into `pool_size` partitions (user defined) and does a few rounds of CIFAR-10 training.
-
-## Requirements
-
-*    Flower nightly release (or development version from `main` branch)
-*    PyTorch 1.7.1 (but most likely will work with older versions)
-*    Ray 1.4.1
-
-# How to run
-
-This example:
-
-=======
 This code splits CIFAR-10 dataset into `pool_size` partitions (user defined) and does a few rounds of CIFAR-10 training. In this example, we leverage [`Ray`](https://docs.ray.io/en/latest/index.html) to simulate Flower Clients participating in FL rounds in an resource-aware fashion. This is possible via the [`RayClientProxy`](https://github.com/adap/flower/blob/main/src/py/flwr/simulation/ray_transport/ray_client_proxy.py) which bridges a standard Flower server with standard Flower clients while excluding the gRPC communication protocol and the Client Manager in favour of Ray's scheduling and communication layers.
 
 ## Requirements
@@ -31,27 +17,18 @@
 
 This example:
 
->>>>>>> 9cc383cd
 1. Downloads CIFAR-10
 2. Partitions the dataset into N splits, where N is the total number of
    clients. We refere to this as `pool_size`. The partition can be IID or non-IID
 4. Starts a Ray-based simulation where a % of clients are sample each round.
-<<<<<<< HEAD
-=======
    This example uses N=10, so 10 clients will be sampled each round.
->>>>>>> 9cc383cd
 5. After the M rounds end, the global model is evaluated on the entire testset.
    Also, the global model is evaluated on the valset partition residing in each
    client. This is useful to get a sense on how well the global model can generalise
    to each client's data.
 
-<<<<<<< HEAD
-```bash
-$ python main.py
-=======
 The command below will assign each client 2 CPU threads. If your system does not have 2xN(=10) = 20 threads to run all 10 clients in parallel, they will be queued but eventually run. The server will wait until all N clients have completed their local training stage before aggregating the results. After that, a new round will begin.
 
 ```bash
 $ python main.py --num_client_cpus 2 # note that `num_client_cpus` should be <= the number of threads in your system.
->>>>>>> 9cc383cd
 ```