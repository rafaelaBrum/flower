FROM ubuntu:20.04

# Dependencies
RUN apt-get update && apt-get install -y python3 python3-pip git curl

# Install flower and dependencies for machine learning
RUN python3 --version
<<<<<<< HEAD
RUN pip3 install flwr==0.15.0 numpy==1.19.5 tensorflow-cpu==2.6.0
=======
RUN pip3 install flwr==0.15.0 numpy==1.19.5 tensorflow-cpu==2.6.2
>>>>>>> 9cc383cd

# Cache the CIFAR-10 dataset which we will use later
RUN python3 -c "import tensorflow as tf; tf.keras.datasets.cifar10.load_data()"

# Copy code in final step so code changes don't invalidate the
# previous docker layers
WORKDIR /opt/simulation
COPY . .

# Start the simulation
CMD python3 simulation.py
<|MERGE_RESOLUTION|>--- conflicted
+++ resolved
@@ -5,11 +5,7 @@
 
 # Install flower and dependencies for machine learning
 RUN python3 --version
-<<<<<<< HEAD
-RUN pip3 install flwr==0.15.0 numpy==1.19.5 tensorflow-cpu==2.6.0
-=======
 RUN pip3 install flwr==0.15.0 numpy==1.19.5 tensorflow-cpu==2.6.2
->>>>>>> 9cc383cd
 
 # Cache the CIFAR-10 dataset which we will use later
 RUN python3 -c "import tensorflow as tf; tf.keras.datasets.cifar10.load_data()"
