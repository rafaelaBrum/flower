--- conflicted
+++ resolved
@@ -1,10 +1,6 @@
 [build-system]
 requires = [
-<<<<<<< HEAD
-    "poetry==1.1.8",
-=======
     "poetry==1.1.13",
->>>>>>> 9cc383cd
 ]
 build-backend = "poetry.masonry.api"
 
@@ -15,14 +11,7 @@
 authors = ["The Flower Authors <enquiries@flower.dev>"]
 
 [tool.poetry.dependencies]
-<<<<<<< HEAD
-python = "^3.6.2"
-flwr = "^0.16.0"
-# flwr = { path = "../../", develop = true }  # Development
-tensorflow-cpu = "2.6.0"
-=======
 python = "^3.7"
 flwr = "^0.17.0"
 # flwr = { path = "../../", develop = true }  # Development
-tensorflow-cpu = "^2.6.2"
->>>>>>> 9cc383cd
+tensorflow-cpu = "^2.6.2"