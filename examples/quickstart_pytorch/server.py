import flwr as fl

<<<<<<< HEAD

if __name__ == "__main__":

    # Define strategy
    strategy = fl.server.strategy.FedAvg(
        fraction_fit=0.5,
        fraction_eval=0.5,
    )

    # Start server
    fl.server.start_server(
        server_address="[::]:8080",
        config={"num_rounds": 3},
        strategy=strategy,
    )
=======
# Start Flower server
fl.server.start_server(
    server_address="[::]:8080",
    config={"num_rounds": 3},
)
>>>>>>> 9cc383cd
<|MERGE_RESOLUTION|>--- conflicted
+++ resolved
@@ -1,25 +1,7 @@
 import flwr as fl
 
-<<<<<<< HEAD
-
-if __name__ == "__main__":
-
-    # Define strategy
-    strategy = fl.server.strategy.FedAvg(
-        fraction_fit=0.5,
-        fraction_eval=0.5,
-    )
-
-    # Start server
-    fl.server.start_server(
-        server_address="[::]:8080",
-        config={"num_rounds": 3},
-        strategy=strategy,
-    )
-=======
 # Start Flower server
 fl.server.start_server(
     server_address="[::]:8080",
     config={"num_rounds": 3},
-)
->>>>>>> 9cc383cd
+)