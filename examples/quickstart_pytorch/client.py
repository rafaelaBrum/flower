--- conflicted
+++ resolved
@@ -1,6 +1,5 @@
 import warnings
 from collections import OrderedDict
-import warnings
 
 import flwr as fl
 import torch
@@ -12,27 +11,6 @@
 from tqdm import tqdm
 
 
-<<<<<<< HEAD
-warnings.filterwarnings("ignore", category=UserWarning)
-DEVICE = torch.device("cuda:0" if torch.cuda.is_available() else "cpu")
-
-
-# #############################################################################
-# 1. PyTorch pipeline: model/train/test/dataloader
-# #############################################################################
-
-# Model (simple CNN adapted from 'PyTorch: A 60 Minute Blitz')
-class Net(nn.Module):
-    def __init__(self) -> None:
-        super(Net, self).__init__()
-        self.conv1 = nn.Conv2d(3, 6, 5)
-        self.pool = nn.MaxPool2d(2, 2)
-        self.conv2 = nn.Conv2d(6, 16, 5)
-        self.fc1 = nn.Linear(16 * 5 * 5, 120)
-        self.fc2 = nn.Linear(120, 84)
-        self.fc3 = nn.Linear(84, 10)
-
-=======
 # #############################################################################
 # 1. Regular PyTorch pipeline: nn.Module, train, test, and DataLoader
 # #############################################################################
@@ -53,19 +31,13 @@
         self.fc2 = nn.Linear(120, 84)
         self.fc3 = nn.Linear(84, 10)
 
->>>>>>> 9cc383cd
     def forward(self, x: torch.Tensor) -> torch.Tensor:
         x = self.pool(F.relu(self.conv1(x)))
         x = self.pool(F.relu(self.conv2(x)))
         x = x.view(-1, 16 * 5 * 5)
         x = F.relu(self.fc1(x))
         x = F.relu(self.fc2(x))
-<<<<<<< HEAD
-        x = self.fc3(x)
-        return x
-=======
         return self.fc3(x)
->>>>>>> 9cc383cd
 
 
 def train(net, trainloader, epochs):
@@ -84,89 +56,27 @@
     criterion = torch.nn.CrossEntropyLoss()
     correct, total, loss = 0, 0, 0.0
     with torch.no_grad():
-<<<<<<< HEAD
-        for images, labels in testloader:
-            images, labels = images.to(DEVICE), labels.to(DEVICE)
-            outputs = net(images)
-=======
         for images, labels in tqdm(testloader):
             outputs = net(images.to(DEVICE))
             labels = labels.to(DEVICE)
->>>>>>> 9cc383cd
             loss += criterion(outputs, labels).item()
             total += labels.size(0)
-<<<<<<< HEAD
-            correct += (predicted == labels).sum().item()
-    loss /= len(testloader.dataset)
-    accuracy = correct / total
-    return loss, accuracy
-=======
             correct += (torch.max(outputs.data, 1)[1] == labels).sum().item()
     return loss / len(testloader.dataset), correct / total
->>>>>>> 9cc383cd
 
 
 def load_data():
     """Load CIFAR-10 (training and test set)."""
-<<<<<<< HEAD
-    transform = transforms.Compose(
-        [transforms.ToTensor(), transforms.Normalize((0.5, 0.5, 0.5), (0.5, 0.5, 0.5))]
-    )
-    trainset = CIFAR10("./dataset", train=True, download=True, transform=transform)
-    testset = CIFAR10("./dataset", train=False, download=True, transform=transform)
-    trainloader = DataLoader(trainset, batch_size=32, shuffle=True)
-    testloader = DataLoader(testset, batch_size=32)
-    return trainloader, testloader
-=======
     trf = Compose([ToTensor(), Normalize((0.5, 0.5, 0.5), (0.5, 0.5, 0.5))])
     trainset = CIFAR10("./data", train=True, download=True, transform=trf)
     testset = CIFAR10("./data", train=False, download=True, transform=trf)
     return DataLoader(trainset, batch_size=32, shuffle=True), DataLoader(testset)
->>>>>>> 9cc383cd
 
 
 # #############################################################################
 # 2. Federation of the pipeline with Flower
 # #############################################################################
 
-<<<<<<< HEAD
-
-def main():
-    """Create model, load data, define Flower client, start Flower client."""
-
-    # Load model
-    net = Net().to(DEVICE)
-
-    # Load data (CIFAR-10)
-    trainloader, testloader = load_data()
-
-    # Flower client
-    class CifarClient(fl.client.NumPyClient):
-        def get_parameters(self):
-            return [val.cpu().numpy() for _, val in net.state_dict().items()]
-
-        def set_parameters(self, parameters):
-            params_dict = zip(net.state_dict().keys(), parameters)
-            state_dict = OrderedDict({k: torch.Tensor(v) for k, v in params_dict})
-            net.load_state_dict(state_dict, strict=True)
-
-        def fit(self, parameters, config):
-            self.set_parameters(parameters)
-            train(net, trainloader, epochs=1)
-            return self.get_parameters(), len(trainloader), {}
-
-        def evaluate(self, parameters, config):
-            self.set_parameters(parameters)
-            loss, accuracy = test(net, testloader)
-            return float(loss), len(testloader), {"accuracy": float(accuracy)}
-
-    # Start client
-    fl.client.start_numpy_client("[::]:8080", client=CifarClient())
-
-
-if __name__ == "__main__":
-    main()
-=======
 # Load model and data (simple CNN, CIFAR-10)
 net = Net().to(DEVICE)
 trainloader, testloader = load_data()
@@ -193,5 +103,4 @@
 
 
 # Start Flower client
-fl.client.start_numpy_client("[::]:8080", client=FlowerClient())
->>>>>>> 9cc383cd
+fl.client.start_numpy_client("[::]:8080", client=FlowerClient())