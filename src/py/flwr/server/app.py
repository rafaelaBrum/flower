# Copyright 2020 Adap GmbH. All Rights Reserved.
#
# Licensed under the Apache License, Version 2.0 (the "License");
# you may not use this file except in compliance with the License.
# You may obtain a copy of the License at
#
#     http://www.apache.org/licenses/LICENSE-2.0
#
# Unless required by applicable law or agreed to in writing, software
# distributed under the License is distributed on an "AS IS" BASIS,
# WITHOUT WARRANTIES OR CONDITIONS OF ANY KIND, either express or implied.
# See the License for the specific language governing permissions and
# limitations under the License.
# ==============================================================================
"""Flower server app."""


from dataclasses import dataclass
from logging import INFO
from typing import Dict, Optional, Tuple, Union

from flwr.common import GRPC_MAX_MESSAGE_LENGTH
from flwr.common.logger import log
from flwr.server.client_manager import ClientManager, SimpleClientManager
from flwr.server.grpc_server.grpc_server import start_grpc_server
from flwr.server.history import History
from flwr.server.server import Server
from flwr.server.strategy import FedAvg, Strategy

DEFAULT_SERVER_ADDRESS = "[::]:8080"


<<<<<<< HEAD
=======
@dataclass
class Config:
    """Internal Flower server config.

    All attributes have default values which allows users to provide
    just the ones they care about.
    """

    num_rounds: int = 1
    round_timeout: Optional[float] = None


>>>>>>> 9cc383cd
def start_server(  # pylint: disable=too-many-arguments
    server_address: str = DEFAULT_SERVER_ADDRESS,
    server: Optional[Server] = None,
    config: Optional[Dict[str, Union[int, Optional[float]]]] = None,
    strategy: Optional[Strategy] = None,
    client_manager: Optional[ClientManager] = None,
    grpc_max_message_length: int = GRPC_MAX_MESSAGE_LENGTH,
    force_final_distributed_eval: bool = False,
<<<<<<< HEAD
) -> None:
=======
    certificates: Optional[Tuple[bytes, bytes, bytes]] = None,
) -> History:
>>>>>>> 9cc383cd
    """Start a Flower server using the gRPC transport layer.

    Arguments
    ---------
        server_address: Optional[str] (default: `"[::]:8080"`). The IPv6
            address of the server.
        server: Optional[flwr.server.Server] (default: None). An implementation
            of the abstract base class `flwr.server.Server`. If no instance is
            provided, then `start_server` will create one.
        config: Optional[Dict[str, Union[int, Optional[float]]]] (default: None).
            Currently supported values are `num_rounds` (int, default: 1) and
            `round_timeout` in seconds (float, default: None), so a full configuration
            object instructing the server to perform three rounds of federated
            learning with a round timeout of 10min looks like the following:
            `{"num_rounds": 3, "round_timeout": 600.0}`.
        strategy: Optional[flwr.server.Strategy] (default: None). An
            implementation of the abstract base class `flwr.server.Strategy`.
            If no strategy is provided, then `start_server` will use
            `flwr.server.strategy.FedAvg`.
        client_manager: Optional[flwr.server.ClientManager] (default: None)
            An implementation of the abstract base class `flwr.server.ClientManager`.
            If no implementation is provided, then `start_server` will use
            `flwr.server.client_manager.SimpleClientManager`.
        grpc_max_message_length: int (default: 536_870_912, this equals 512MB).
            The maximum length of gRPC messages that can be exchanged with the
            Flower clients. The default should be sufficient for most models.
            Users who train very large models might need to increase this
            value. Note that the Flower clients need to be started with the
            same value (see `flwr.client.start_client`), otherwise clients will
            not know about the increased limit and block larger messages.
        force_final_distributed_eval: bool (default: False).
<<<<<<< HEAD
            Forces a distributed evaulation to occur after the last training
            epoch when enabled.

    Returns:
        None.
=======
            Forces a distributed evaluation to occur after the last training
            epoch when enabled.
        certificates : Tuple[bytes, bytes, bytes] (default: None)
            Tuple containing root certificate, server certificate, and private key to
            start a secure SSL-enabled server. The tuple is expected to have three bytes
            elements in the following order:

                * CA certificate.
                * server certificate.
                * server private key.

    Returns
    -------
        hist: flwr.server.history.History. Object containing metrics from training.

    Examples
    --------
    Starting an insecure server:

    >>> start_server()

    Starting a SSL-enabled server:

    >>> start_server(
    >>>     certificates=(
    >>>         Path("/crts/root.pem").read_bytes(),
    >>>         Path("/crts/localhost.crt").read_bytes(),
    >>>         Path("/crts/localhost.key").read_bytes()
    >>>     )
    >>> )
>>>>>>> 9cc383cd
    """
    initialized_server, initialized_config = _init_defaults(
        server=server,
        config=config,
        strategy=strategy,
        client_manager=client_manager,
    )

    # Start gRPC server
    grpc_server = start_grpc_server(
        client_manager=initialized_server.client_manager(),
        server_address=server_address,
        max_message_length=grpc_max_message_length,
        certificates=certificates,
    )
    num_rounds = initialized_config.num_rounds
    ssl_status = "enabled" if certificates is not None else "disabled"
    msg = f"Flower server running ({num_rounds} rounds), SSL is {ssl_status}"
    log(INFO, msg)

    hist = _fl(
        server=initialized_server,
        config=initialized_config,
        force_final_distributed_eval=force_final_distributed_eval,
    )

<<<<<<< HEAD
    _fl(
        server=initialized_server,
        config=initialized_config,
        force_final_distributed_eval=force_final_distributed_eval,
    )

=======
>>>>>>> 9cc383cd
    # Stop the gRPC server
    grpc_server.stop(grace=1)

    return hist


def _init_defaults(
    server: Optional[Server],
    config: Optional[Dict[str, Union[int, Optional[float]]]],
    strategy: Optional[Strategy],
    client_manager: Optional[ClientManager],
) -> Tuple[Server, Config]:
    # Create server instance if none was given
    if server is None:
        if client_manager is None:
            client_manager = SimpleClientManager()
        if strategy is None:
            strategy = FedAvg()
        server = Server(client_manager=client_manager, strategy=strategy)

    # Set default config values
    if config is None:
        config = {}

    conf = Config(**config)  # type: ignore

    return server, conf

<<<<<<< HEAD
def _fl(
    server: Server, config: Dict[str, int], force_final_distributed_eval: bool
) -> None:
=======

def _fl(
    server: Server,
    config: Config,
    force_final_distributed_eval: bool,
) -> History:
>>>>>>> 9cc383cd
    # Fit model
    hist = server.fit(num_rounds=config.num_rounds, timeout=config.round_timeout)
    log(INFO, "app_fit: losses_distributed %s", str(hist.losses_distributed))
    log(INFO, "app_fit: metrics_distributed %s", str(hist.metrics_distributed))
    log(INFO, "app_fit: losses_centralized %s", str(hist.losses_centralized))
    log(INFO, "app_fit: metrics_centralized %s", str(hist.metrics_centralized))

<<<<<<< HEAD
    print("force_final_eval", force_final_distributed_eval)

=======
>>>>>>> 9cc383cd
    if force_final_distributed_eval:
        # Temporary workaround to force distributed evaluation
        server.strategy.eval_fn = None  # type: ignore

        # Evaluate the final trained model
<<<<<<< HEAD
        res = server.evaluate_round(rnd=-1)
=======
        res = server.evaluate_round(rnd=-1, timeout=config.round_timeout)
>>>>>>> 9cc383cd
        if res is not None:
            loss, _, (results, failures) = res
            log(INFO, "app_evaluate: federated loss: %s", str(loss))
            log(
                INFO,
                "app_evaluate: results %s",
                str([(res[0].cid, res[1]) for res in results]),
            )
            log(INFO, "app_evaluate: failures %s", str(failures))
        else:
            log(INFO, "app_evaluate: no evaluation result")

    # Graceful shutdown
    server.disconnect_all_clients(timeout=config.round_timeout)

    return hist<|MERGE_RESOLUTION|>--- conflicted
+++ resolved
@@ -30,8 +30,6 @@
 DEFAULT_SERVER_ADDRESS = "[::]:8080"
 
 
-<<<<<<< HEAD
-=======
 @dataclass
 class Config:
     """Internal Flower server config.
@@ -44,7 +42,6 @@
     round_timeout: Optional[float] = None
 
 
->>>>>>> 9cc383cd
 def start_server(  # pylint: disable=too-many-arguments
     server_address: str = DEFAULT_SERVER_ADDRESS,
     server: Optional[Server] = None,
@@ -53,12 +50,8 @@
     client_manager: Optional[ClientManager] = None,
     grpc_max_message_length: int = GRPC_MAX_MESSAGE_LENGTH,
     force_final_distributed_eval: bool = False,
-<<<<<<< HEAD
-) -> None:
-=======
     certificates: Optional[Tuple[bytes, bytes, bytes]] = None,
 ) -> History:
->>>>>>> 9cc383cd
     """Start a Flower server using the gRPC transport layer.
 
     Arguments
@@ -90,13 +83,6 @@
             same value (see `flwr.client.start_client`), otherwise clients will
             not know about the increased limit and block larger messages.
         force_final_distributed_eval: bool (default: False).
-<<<<<<< HEAD
-            Forces a distributed evaulation to occur after the last training
-            epoch when enabled.
-
-    Returns:
-        None.
-=======
             Forces a distributed evaluation to occur after the last training
             epoch when enabled.
         certificates : Tuple[bytes, bytes, bytes] (default: None)
@@ -127,7 +113,6 @@
     >>>         Path("/crts/localhost.key").read_bytes()
     >>>     )
     >>> )
->>>>>>> 9cc383cd
     """
     initialized_server, initialized_config = _init_defaults(
         server=server,
@@ -154,15 +139,6 @@
         force_final_distributed_eval=force_final_distributed_eval,
     )
 
-<<<<<<< HEAD
-    _fl(
-        server=initialized_server,
-        config=initialized_config,
-        force_final_distributed_eval=force_final_distributed_eval,
-    )
-
-=======
->>>>>>> 9cc383cd
     # Stop the gRPC server
     grpc_server.stop(grace=1)
 
@@ -191,18 +167,12 @@
 
     return server, conf
 
-<<<<<<< HEAD
-def _fl(
-    server: Server, config: Dict[str, int], force_final_distributed_eval: bool
-) -> None:
-=======
 
 def _fl(
     server: Server,
     config: Config,
     force_final_distributed_eval: bool,
 ) -> History:
->>>>>>> 9cc383cd
     # Fit model
     hist = server.fit(num_rounds=config.num_rounds, timeout=config.round_timeout)
     log(INFO, "app_fit: losses_distributed %s", str(hist.losses_distributed))
@@ -210,21 +180,12 @@
     log(INFO, "app_fit: losses_centralized %s", str(hist.losses_centralized))
     log(INFO, "app_fit: metrics_centralized %s", str(hist.metrics_centralized))
 
-<<<<<<< HEAD
-    print("force_final_eval", force_final_distributed_eval)
-
-=======
->>>>>>> 9cc383cd
     if force_final_distributed_eval:
         # Temporary workaround to force distributed evaluation
         server.strategy.eval_fn = None  # type: ignore
 
         # Evaluate the final trained model
-<<<<<<< HEAD
-        res = server.evaluate_round(rnd=-1)
-=======
         res = server.evaluate_round(rnd=-1, timeout=config.round_timeout)
->>>>>>> 9cc383cd
         if res is not None:
             loss, _, (results, failures) = res
             log(INFO, "app_evaluate: federated loss: %s", str(loss))
