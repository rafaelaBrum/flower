--- conflicted
+++ resolved
@@ -26,10 +26,6 @@
 from .fedfs_v1 import FedFSv1 as FedFSv1
 from .fedyogi import FedYogi as FedYogi
 from .qfedavg import QFedAvg as QFedAvg
-<<<<<<< HEAD
-from .qfedavg import QffedAvg as QffedAvg  # Deprecated
-=======
->>>>>>> 9cc383cd
 from .strategy import Strategy as Strategy
 
 __all__ = [
@@ -44,9 +40,5 @@
     "FedFSv1",
     "FedYogi",
     "QFedAvg",
-<<<<<<< HEAD
-    "QffedAvg",  # Deprecated
-=======
->>>>>>> 9cc383cd
     "Strategy",
 ]