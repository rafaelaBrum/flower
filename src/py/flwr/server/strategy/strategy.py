# Copyright 2020 Adap GmbH. All Rights Reserved.
#
# Licensed under the Apache License, Version 2.0 (the "License");
# you may not use this file except in compliance with the License.
# You may obtain a copy of the License at
#
#     http://www.apache.org/licenses/LICENSE-2.0
#
# Unless required by applicable law or agreed to in writing, software
# distributed under the License is distributed on an "AS IS" BASIS,
# WITHOUT WARRANTIES OR CONDITIONS OF ANY KIND, either express or implied.
# See the License for the specific language governing permissions and
# limitations under the License.
# ==============================================================================
"""Flower server strategy."""

from abc import ABC, abstractmethod
from typing import Dict, List, Optional, Tuple

from flwr.common import EvaluateIns, EvaluateRes, FitIns, FitRes, Parameters, Scalar
<<<<<<< HEAD

=======
>>>>>>> 9cc383cd
from flwr.server.client_manager import ClientManager
from flwr.server.client_proxy import ClientProxy


class Strategy(ABC):
    """Abstract base class for server strategy implementations."""

    @abstractmethod
    def initialize_parameters(
        self, client_manager: ClientManager
    ) -> Optional[Parameters]:
        """Initialize the (global) model parameters.

        Parameters
        ----------
            client_manager: ClientManager. The client manager which holds all currently
                connected clients.

        Returns
        -------
        parameters: Parameters (optional)
            If parameters are returned, then the server will treat these as the
            initial global model parameters.
        """

    @abstractmethod
    def configure_fit(
        self, rnd: int, parameters: Parameters, client_manager: ClientManager
    ) -> List[Tuple[ClientProxy, FitIns]]:
        """Configure the next round of training.

        Parameters
        ----------
        rnd : int
            The current round of federated learning.
        parameters : Parameters
            The current (global) model parameters.
        client_manager : ClientManager
            The client manager which holds all currently connected clients.

        Returns
        -------
        A list of tuples. Each tuple in the list identifies a `ClientProxy` and the
        `FitIns` for this particular `ClientProxy`. If a particular `ClientProxy`
        is not included in this list, it means that this `ClientProxy`
        will not participate in the next round of federated learning.
        """

    @abstractmethod
    def aggregate_fit(
        self,
        rnd: int,
        results: List[Tuple[ClientProxy, FitRes]],
        failures: List[BaseException],
<<<<<<< HEAD

=======
>>>>>>> 9cc383cd
    ) -> Tuple[Optional[Parameters], Dict[str, Scalar]]:
        """Aggregate training results.

        Parameters
        ----------
        rnd : int
            The current round of federated learning.
        results : List[Tuple[ClientProxy, FitRes]]
            Successful updates from the previously selected and configured
            clients. Each pair of `(ClientProxy, FitRes)` constitutes a
            successful update from one of the previously selected clients. Not
            that not all previously selected clients are necessarily included in
            this list: a client might drop out and not submit a result. For each
            client that did not submit an update, there should be an `Exception`
            in `failures`.
        failures : List[BaseException]
            Exceptions that occurred while the server was waiting for client
            updates.

        Returns
        -------
        parameters: Parameters (optional)
            If parameters are returned, then the server will treat these as the
            new global model parameters (i.e., it will replace the previous
            parameters with the ones returned from this method). If `None` is
            returned (e.g., because there were only failures and no viable
            results) then the server will no update the previous model
            parameters, the updates received in this round are discarded, and
            the global model parameters remain the same.
        """

    @abstractmethod
    def configure_evaluate(
        self, rnd: int, parameters: Parameters, client_manager: ClientManager
    ) -> List[Tuple[ClientProxy, EvaluateIns]]:
        """Configure the next round of evaluation.

        Arguments:
            rnd: Integer. The current round of federated learning.
            parameters: Parameters. The current (global) model parameters.
            client_manager: ClientManager. The client manager which holds all currently
                connected clients.

        Returns:
            A list of tuples. Each tuple in the list identifies a `ClientProxy` and the
            `EvaluateIns` for this particular `ClientProxy`. If a particular
            `ClientProxy` is not included in this list, it means that this
            `ClientProxy` will not participate in the next round of federated
            evaluation.
        """

    @abstractmethod
    def aggregate_evaluate(
        self,
        rnd: int,
        results: List[Tuple[ClientProxy, EvaluateRes]],
        failures: List[BaseException],
<<<<<<< HEAD

=======
>>>>>>> 9cc383cd
    ) -> Tuple[Optional[float], Dict[str, Scalar]]:
        """Aggregate evaluation results.

        Arguments:
            rnd: int. The current round of federated learning.
            results: List[Tuple[ClientProxy, FitRes]]. Successful updates from the
                previously selected and configured clients. Each pair of
                `(ClientProxy, FitRes` constitutes a successful update from one of the
                previously selected clients. Not that not all previously selected
                clients are necessarily included in this list: a client might drop out
                and not submit a result. For each client that did not submit an update,
                there should be an `Exception` in `failures`.
            failures: List[BaseException]. Exceptions that occurred while the server
                was waiting for client updates.

        Returns:
            Optional `float` representing the aggregated evaluation result. Aggregation
            typically uses some variant of a weighted average.
        """

    @abstractmethod
    def evaluate(
        self, parameters: Parameters
    ) -> Optional[Tuple[float, Dict[str, Scalar]]]:
        """Evaluate the current model parameters.

        This function can be used to perform centralized (i.e., server-side) evaluation
        of model parameters.

        Arguments:
            parameters: Parameters. The current (global) model parameters.

        Returns:
            The evaluation result, usually a Tuple containing loss and a
            dictionary containing task-specific metrics (e.g., accuracy).
        """<|MERGE_RESOLUTION|>--- conflicted
+++ resolved
@@ -14,14 +14,11 @@
 # ==============================================================================
 """Flower server strategy."""
 
+
 from abc import ABC, abstractmethod
 from typing import Dict, List, Optional, Tuple
 
 from flwr.common import EvaluateIns, EvaluateRes, FitIns, FitRes, Parameters, Scalar
-<<<<<<< HEAD
-
-=======
->>>>>>> 9cc383cd
 from flwr.server.client_manager import ClientManager
 from flwr.server.client_proxy import ClientProxy
 
@@ -76,10 +73,6 @@
         rnd: int,
         results: List[Tuple[ClientProxy, FitRes]],
         failures: List[BaseException],
-<<<<<<< HEAD
-
-=======
->>>>>>> 9cc383cd
     ) -> Tuple[Optional[Parameters], Dict[str, Scalar]]:
         """Aggregate training results.
 
@@ -137,10 +130,6 @@
         rnd: int,
         results: List[Tuple[ClientProxy, EvaluateRes]],
         failures: List[BaseException],
-<<<<<<< HEAD
-
-=======
->>>>>>> 9cc383cd
     ) -> Tuple[Optional[float], Dict[str, Scalar]]:
         """Aggregate evaluation results.
 
