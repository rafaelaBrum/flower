--- conflicted
+++ resolved
@@ -55,24 +55,17 @@
     if field == "reconnect":
         disconnect_msg, sleep_duration = _reconnect(server_msg.reconnect)
         return disconnect_msg, sleep_duration, False
-<<<<<<< HEAD
-    if server_msg.HasField("get_parameters"):
+    if field == "properties_ins":
+        log(INFO, "Receiving get_properties message (client {})".format(client.public_ip))
+        return _get_properties(client, server_msg.properties_ins), 0, True
+    if field == "get_parameters":
         log(INFO, "Receiving get_parameters message (client {})".format(client.public_ip))
         return _get_parameters(client), 0, True
-    if server_msg.HasField("fit_ins"):
+    if field == "fit_ins":
         log(INFO, "Receiving fit message (client {})".format(client.public_ip))
         return _fit(client, server_msg.fit_ins), 0, True
-    if server_msg.HasField("evaluate_ins"):
+    if field == "evaluate_ins":
         log(INFO, "Receiving evaluate message (client {})".format(client.public_ip))
-=======
-    if field == "properties_ins":
-        return _get_properties(client, server_msg.properties_ins), 0, True
-    if field == "get_parameters":
-        return _get_parameters(client), 0, True
-    if field == "fit_ins":
-        return _fit(client, server_msg.fit_ins), 0, True
-    if field == "evaluate_ins":
->>>>>>> 9cc383cd
         return _evaluate(client, server_msg.evaluate_ins), 0, True
     raise UnknownServerMessage()
 
