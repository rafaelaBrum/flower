--- conflicted
+++ resolved
@@ -31,11 +31,10 @@
 class Client(ABC):
     """Abstract base class for Flower clients."""
 
-<<<<<<< HEAD
     def __init__(self):
         self.public_ip = urllib.request.urlopen('https://ident.me').read().decode('utf8')
         print(self.public_ip)
-=======
+
     def get_properties(self, ins: PropertiesIns) -> PropertiesRes:
         """Return set of client's properties.
 
@@ -50,7 +49,6 @@
         PropertiesRes
             Client's properties.
         """
->>>>>>> 9cc383cd
 
     @abstractmethod
     def get_parameters(self) -> ParametersRes:
