# Copyright 2020 Adap GmbH. All Rights Reserved.
#
# Licensed under the Apache License, Version 2.0 (the "License");
# you may not use this file except in compliance with the License.
# You may obtain a copy of the License at
#
#     http://www.apache.org/licenses/LICENSE-2.0
#
# Unless required by applicable law or agreed to in writing, software
# distributed under the License is distributed on an "AS IS" BASIS,
# WITHOUT WARRANTIES OR CONDITIONS OF ANY KIND, either express or implied.
# See the License for the specific language governing permissions and
# limitations under the License.
# ==============================================================================
"""Flower main package."""

import sys

from . import client, server, simulation

__all__ = [
    "client",
    "server",
    "simulation",
<<<<<<< HEAD
]
=======
]

# pylint: disable=import-error, no-name-in-module
if sys.version_info < (3, 8):
    import importlib_metadata
else:
    import importlib.metadata as importlib_metadata
# pylint: enable=import-error, no-name-in-module

__version__: str = importlib_metadata.version(__name__)
>>>>>>> 9cc383cd
<|MERGE_RESOLUTION|>--- conflicted
+++ resolved
@@ -22,9 +22,6 @@
     "client",
     "server",
     "simulation",
-<<<<<<< HEAD
-]
-=======
 ]
 
 # pylint: disable=import-error, no-name-in-module
@@ -34,5 +31,4 @@
     import importlib.metadata as importlib_metadata
 # pylint: enable=import-error, no-name-in-module
 
-__version__: str = importlib_metadata.version(__name__)
->>>>>>> 9cc383cd
+__version__: str = importlib_metadata.version(__name__)